# Building Tiny Agents with MCP and the Hugging Face Hub

Now that we've built MCP servers in Gradio and learned about creating MCP clients, let's complete our end-to-end application by building an agent that can seamlessly interact with our sentiment analysis tool. This section builds on the project [Tiny Agents](https://huggingface.co/blog/tiny-agents), which demonstrates a super simple way of deploying MCP clients that can connect to services like our Gradio sentiment analysis server.

In this final exercise of Unit 2, we will walk you through how to implement both TypeScript (JS) and Python MCP clients that can communicate with any MCP server, including the Gradio-based sentiment analysis server we built in the previous sections. This completes our end-to-end MCP application flow: from building a Gradio MCP server exposing a sentiment analysis tool, to creating a flexible agent that can use this tool alongside other capabilities.

![meme](https://huggingface.co/datasets/huggingface/documentation-images/resolve/main/blog/tiny-agents/thumbnail.jpg)
<figcaption>Image credit https://x.com/adamdotdev</figcaption>

## Installation

Let's install the necessary packages to build our Tiny Agents.

<Tip>

Some MCP Clients, notably Claude Desktop, do not yet support SSE-based MCP Servers. In those cases, you can use a tool such as [mcp-remote](https://github.com/geelen/mcp-remote). First install Node.js. Then, add the following to your own MCP Client config:

</Tip>

<hfoptions id="installation">
<hfoption id="typescript">

First, we need to install the `tiny-agents` package.

```bash
npm install @huggingface/tiny-agents
# or
pnpm add @huggingface/tiny-agents
```

Then, we need to install the `mcp-remote` package.

```bash
<<<<<<< HEAD
npm install mcp-remote
=======
npm i mcp-remote
>>>>>>> cd5d92e8
# or
pnpm add mcp-remote
```

</hfoption>
<hfoption id="python">

First, you need to install the latest version of `huggingface_hub` with the `mcp` extra to get all the necessary components.

```bash
pip install "huggingface_hub[mcp]>=0.32.0"
```

Then, we need to install the `mcp-remote` package.

```bash
npm install mcp-remote
```

And we'll need to install `npx` to run the `mcp-remote` command.

```bash
npm install -g npx
```

</hfoption>
</hfoptions>

## Tiny Agents MCP Client in the Command Line

Tiny Agents can create MCP clients from the command line based on JSON configuration files.

<hfoptions id="command-line">
<hfoption id="typescript">

Let's setup a project with a basic Tiny Agent.

```bash
mkdir my-agent
touch my-agent/agent.json
```

The JSON file will look like this:

```json
{
	"model": "Qwen/Qwen2.5-72B-Instruct",
	"provider": "nebius",
	"servers": [
		{
			"type": "stdio",
			"config": {
				"command": "npx",
				"args": [
					"mcp-remote",
					"http://localhost:7860/gradio_api/mcp/sse"
				]
			}
		}
	]
}
```

We can then run the agent with the following command:

```bash
npx @huggingface/tiny-agents run ./my-agent
```

</hfoption>
<hfoption id="python">

Let's setup a project with a basic Tiny Agent.

```bash
mkdir my-agent
touch my-agent/agent.json
```

The JSON file will look like this:

```json
{
	"model": "Qwen/Qwen2.5-72B-Instruct",
	"provider": "nebius",
	"servers": [
		{
			"type": "stdio",
			"config": {
				"command": "npx",
				"args": [
					"mcp-remote", 
					"http://localhost:7860/gradio_api/mcp/sse"
				]
			}
		}
	]
}
```

We can then run the agent with the following command:

```bash
tiny-agents run ./my-agent
```

</hfoption>
</hfoptions>

Here we have a basic Tiny Agent that can connect to our Gradio MCP server. It includes a model, provider, and a server configuration.

| Field | Description |
|-------|-------------|
| `model` | The open source model to use for the agent |
| `provider` | The inference provider to use for the agent |
| `servers` | The servers to use for the agent. We'll use the `mcp-remote` server for our Gradio MCP server. |

We could also use an open source model running locally with Tiny Agents.

<hfoptions id="local-model">
<hfoption id="typescript">

```json
{
	"model": "Qwen/Qwen3-32B",
	"endpointUrl": "http://localhost:1234/v1",
	"servers": [
		{
			"type": "stdio",
			"config": {
				"command": "npx",
				"args": [
					"mcp-remote",
					"http://localhost:1234/v1/mcp/sse"
				]
			}
		}
	]
}
```

</hfoption>
<hfoption id="python">

```json
{
	"model": "Qwen/Qwen3-32B",
	"endpoint_url": "http://localhost:1234/v1",
	"servers": [
		{
			"type": "stdio",
			"config": {
				"command": "npx",
				"args": [
					"mcp-remote",
					"http://localhost:1234/v1/mcp/sse"
				]
			}
		}
	]
}
```

</hfoption>
</hfoptions>

Here we have a Tiny Agent that can connect to a local model. It includes a model, endpoint URL (`http://localhost:1234/v1`), and a server configuration. The endpoint should be an OpenAI-compatible endpoint.

## Custom Tiny Agents MCP Client

Now that we understand both Tiny Agents and Gradio MCP servers, let's see how they work together! The beauty of MCP is that it provides a standardized way for agents to interact with any MCP-compatible server, including our Gradio-based sentiment analysis server from earlier sections.

### Using the Gradio Server with Tiny Agents

To connect our Tiny Agent to the Gradio sentiment analysis server we built earlier in this unit, we just need to add it to our list of servers. Here's how we can modify our agent configuration:

<hfoptions id="gradio-server">
<hfoption id="typescript">

```ts
const agent = new Agent({
    provider: process.env.PROVIDER ?? "nebius",
    model: process.env.MODEL_ID ?? "Qwen/Qwen2.5-72B-Instruct",
    apiKey: process.env.HF_TOKEN,
    servers: [
        // ... existing servers ...
        {
            command: "npx",
            args: [
                "mcp-remote",
                "http://localhost:7860/gradio_api/mcp/sse"  // Your Gradio MCP server
            ]
        }
    ],
});
```

</hfoption>
<hfoption id="python">

```python
import os

from huggingface_hub import Agent

agent = Agent(
    model="Qwen/Qwen2.5-72B-Instruct",
    provider="nebius",
    servers=[
        {
            "command": "npx",
            "args": [
                "mcp-remote",
                "http://localhost:7860/gradio_api/mcp/sse"  # Your Gradio MCP server
            ]
        }
    ],
)
```

</hfoption>
</hfoptions>

Now our agent can use the sentiment analysis tool alongside other tools! For example, it could:
1. Read text from a file using the filesystem server
2. Analyze its sentiment using our Gradio server
3. Write the results back to a file

### Deployment Considerations

When deploying your Gradio MCP server to Hugging Face Spaces, you'll need to update the server URL in your agent configuration to point to your deployed space:


```json
{
    command: "npx",
    args: [
        "mcp-remote",
        "https://YOUR_USERNAME-mcp-sentiment.hf.space/gradio_api/mcp/sse"
    ]
}
```


This allows your agent to use the sentiment analysis tool from anywhere, not just locally!

## Conclusion: Our Complete End-to-End MCP Application

In this unit, we've gone from understanding MCP basics to building a complete end-to-end application:

1. We created a Gradio MCP server that exposes a sentiment analysis tool
2. We learned how to connect to this server using MCP clients
3. We built a tiny agent in TypeScript and Python that can interact with our tool

This demonstrates the power of the Model Context Protocol - we can create specialized tools using frameworks we're familiar with (like Gradio), expose them through a standardized interface (MCP), and then have agents seamlessly use these tools alongside other capabilities.

The complete flow we've built allows an agent to:
- Connect to multiple tool providers
- Dynamically discover available tools
- Use our custom sentiment analysis tool
- Combine it with other capabilities like file system access and web browsing

This modular approach is what makes MCP so powerful for building flexible AI applications.

## Bonus: Build a Browser Automation MCP Server with Playwright

As a bonus, let's explore how to use the Playwright MCP server for browser automation with Tiny Agents. This demonstrates the extensibility of the MCP ecosystem beyond our sentiment analysis example.

<Tip>

This section is based on the [Tiny Agents blog post](https://huggingface.co/blog/tiny-agents) and adapted for the MCP course. 

</Tip>

In this section, we'll show you how to build an agent that can perform web automation tasks like searching, clicking, and extracting information from websites.

<hfoptions id="playwright">
<hfoption id="typescript">

```ts
// playwright-agent.ts
import { Agent } from "@huggingface/tiny-agents";

const agent = new Agent({
  provider: process.env.PROVIDER ?? "nebius",
  model: process.env.MODEL_ID ?? "Qwen/Qwen2.5-72B-Instruct",
  apiKey: process.env.HF_TOKEN,
  servers: [
    {
      command: "npx",
      args: ["playwright-mcp"]
    }
  ],
});

await agent.run();
```

</hfoption>
<hfoption id="python">

```python
# playwright_agent.py
import os
from huggingface_hub import Agent

agent = Agent(
    provider=os.environ.get("PROVIDER", "nebius"),
    model=os.environ.get("MODEL_ID", "Qwen/Qwen2.5-72B-Instruct"),
    api_key=os.environ.get("HF_TOKEN"),
    servers=[
        {
            "command": "npx",
            "args": ["playwright-mcp"]
        }
    ],
)

agent.run()
```

</hfoption>
</hfoptions>

The Playwright MCP server exposes tools that allow your agent to:

1. Open browser tabs
2. Navigate to URLs
3. Click on elements
4. Type into forms
5. Extract content from webpages
6. Take screenshots

Here's an example interaction with our browser automation agent:

```
User: Search for "tiny agents" on GitHub and collect the names of the top 3 repositories

Agent: I'll search GitHub for "tiny agents" repositories.
[Agent opens browser, navigates to GitHub, performs the search, and extracts repository names]

Here are the top 3 (not real) repositories for "tiny agents":
1. huggingface/tiny-agents
2. modelcontextprotocol/tiny-agents-examples
3. langchain/tiny-agents-js
```

This browser automation capability can be combined with other MCP servers to create powerful workflows—for example, extracting text from a webpage and then analyzing it with custom tools.

## How to run the complete demo

<hfoptions id="run-demo">
<hfoption id="typescript">

If you have NodeJS (with `pnpm` or `npm`), just run this in a terminal:

```bash
npx @huggingface/mcp-client
```

or if using `pnpm`:

```bash
pnpx @huggingface/mcp-client
```

This installs the package into a temporary folder then executes its command.

</hfoption>
<hfoption id="python">

If you have Python installed, you can run this in a terminal:

```bash
pip install "huggingface_hub[mcp]>=0.32.0"
tiny-agents run
```

This installs the package and runs the tiny agents client.

</hfoption>
</hfoptions>

You'll see your simple Agent connect to multiple MCP servers (running locally), loading their tools (similar to how it would load your Gradio sentiment analysis tool), then prompting you for a conversation.

<video controls autoplay loop>
  <source src="https://huggingface.co/datasets/huggingface/documentation-images/resolve/main/blog/tiny-agents/use-filesystem.mp4" type="video/mp4">
</video>

By default our example Agent connects to the following two MCP servers:

- the "canonical" [file system server](https://github.com/modelcontextprotocol/servers/tree/main/src/filesystem), which gets access to your Desktop,
- and the [Playwright MCP](https://github.com/microsoft/playwright-mcp) server, which knows how to use a sandboxed Chromium browser for you.

> [!NOTE]
> Note: this is a bit counter-intuitive but currently, all MCP servers in tiny agents are actually local processes (though remote servers are coming soon). 

Our input for this first video was:

> write a haiku about the Hugging Face community and write it to a file named "hf.txt" on my Desktop

Now let us try this prompt that involves some Web browsing:

> do a Web Search for HF inference providers on Brave Search and open the first 3 results

<video controls autoplay loop>
  <source src="https://huggingface.co/datasets/huggingface/documentation-images/resolve/main/blog/tiny-agents/brave-search.mp4" type="video/mp4">
</video>

### Default model and provider

In terms of model/provider pair, our example Agent uses by default:
- ["Qwen/Qwen2.5-72B-Instruct"](https://huggingface.co/Qwen/Qwen2.5-72B-Instruct)
- running on [Nebius](https://huggingface.co/docs/inference-providers/providers/nebius)

This is all configurable through env variables:

<hfoptions id="default-model">
<hfoption id="typescript">

```ts
const agent = new Agent({
	provider: process.env.PROVIDER ?? "nebius",
	model: process.env.MODEL_ID ?? "Qwen/Qwen2.5-72B-Instruct",
	apiKey: process.env.HF_TOKEN,
	servers: [
		// Default servers
		{
			command: "npx",
			args: ["@modelcontextprotocol/servers", "filesystem"]
		},
		{
			command: "npx",
			args: ["playwright-mcp"]
		},
	],
});
```

</hfoption>
<hfoption id="python">

```python
import os

agent = Agent(
    provider=os.environ.get("PROVIDER", "nebius"),
    model=os.environ.get("MODEL_ID", "Qwen/Qwen2.5-72B-Instruct"),
    api_key=os.environ.get("HF_TOKEN"),
    servers=[
        # Default servers
        {
            "command": "npx",
            "args": ["@modelcontextprotocol/servers", "filesystem"]
        },
        {
            "command": "npx",
            "args": ["playwright-mcp"]
        },
    ],
)
```

</hfoption>
</hfoptions>

## Implementing an MCP client on top of InferenceClient

Now that we know what a tool is in recent LLMs, let's implement the actual MCP client that will communicate with MCP servers and other MCP servers.

The official doc at https://modelcontextprotocol.io/quickstart/client is fairly well-written. You only have to replace any mention of the Anthropic client SDK by any other OpenAI-compatible client SDK. (There is also a [llms.txt](https://modelcontextprotocol.io/llms-full.txt) you can feed into your LLM of choice to help you code along). 

<hfoptions id="mcp-client">
<hfoption id="typescript">

As a reminder, we use HF's `InferenceClient` for our inference client.

> [!TIP]
> The complete `McpClient.ts` code file is [here](https://github.com/huggingface/huggingface.js/blob/main/packages/mcp-client/src/McpClient.ts) if you want to follow along using the actual code 🤓

Our `McpClient` class has:
- an Inference Client (works with any Inference Provider, and `huggingface/inference` supports both remote and local endpoints)
- a set of MCP client sessions, one for each connected MCP server (this allows us to connect to multiple servers)
- and a list of available tools that is going to be filled from the connected servers and just slightly re-formatted.

```ts
export class McpClient {
	protected client: InferenceClient;
	protected provider: string;
	protected model: string;
	private clients: Map<ToolName, Client> = new Map();
	public readonly availableTools: ChatCompletionInputTool[] = [];

	constructor({ provider, model, apiKey }: { provider: InferenceProvider; model: string; apiKey: string }) {
		this.client = new InferenceClient(apiKey);
		this.provider = provider;
		this.model = model;
	}
	
	// [...]
}
```

To connect to a MCP server, the official `@modelcontextprotocol/sdk/client` TypeScript SDK provides a `Client` class with a `listTools()` method:

```ts
async addMcpServer(server: StdioServerParameters): Promise<void> {
	const transport = new StdioClientTransport({
		...server,
		env: { ...server.env, PATH: process.env.PATH ?? "" },
	});
	const mcp = new Client({ name: "@huggingface/mcp-client", version: packageVersion });
	await mcp.connect(transport);

	const toolsResult = await mcp.listTools();
	debug(
		"Connected to server with tools:",
		toolsResult.tools.map(({ name }) => name)
	);

	for (const tool of toolsResult.tools) {
		this.clients.set(tool.name, mcp);
	}

	this.availableTools.push(
		...toolsResult.tools.map((tool) => {
			return {
				type: "function",
				function: {
					name: tool.name,
					description: tool.description,
					parameters: tool.inputSchema,
				},
			} satisfies ChatCompletionInputTool;
		})
	);
}
```

</hfoption>
<hfoption id="python">

As a reminder, we use the Hugging Face `InferenceClient` for our inference client.

> [!TIP]
> The complete Python implementation is available in the [tiny-agents package](https://github.com/huggingface/tiny-agents)

Our `McpClient` class has:
- an Inference Client (works with any Inference Provider, and supports both remote and local endpoints)
- a set of MCP client sessions, one for each connected MCP server (this allows us to connect to multiple servers)
- and a list of available tools that is going to be filled from the connected servers and just slightly re-formatted.

```python
from huggingface_hub import InferenceClient
from modelcontextprotocol import Client
from modelcontextprotocol.transports import StdioClientTransport

class McpClient:
    def __init__(self, provider, model, api_key):
        self.client = InferenceClient(api_key)
        self.provider = provider
        self.model = model
        self.clients = {}
        self.available_tools = []
    
    # [...]

```

To connect to a MCP server, the official `modelcontextprotocol` Python SDK provides a `Client` class with a `list_tools()` method:

```python
# Lines 111-219 of `MCPClient.add_mcp_server`
# https://github.com/huggingface/huggingface_hub/blob/main/src/huggingface_hub/inference/_mcp/mcp_client.py#L111:L219
class MCPClient:
    ...
    async def add_mcp_server(self, type: ServerType, **params: Any):
        # 'type' can be "stdio", "sse", or "http"
        # 'params' are specific to the server type, e.g.:
        # for "stdio": {"command": "my_tool_server_cmd", "args": ["--port", "1234"]}
        # for "http": {"url": "http://my.tool.server/mcp"}

        # 1. Establish connection based on type (stdio, sse, http)
        #    (Uses mcp.client.stdio_client, sse_client, or streamablehttp_client)
        read, write = await self.exit_stack.enter_async_context(...)

        # 2. Create an MCP ClientSession
        session = await self.exit_stack.enter_async_context(
            ClientSession(read_stream=read, write_stream=write, ...)
        )
        await session.initialize()

        # 3. List tools from the server
        response = await session.list_tools()
        for tool in response.tools:
            # Store session for this tool
            self.sessions[tool.name] = session 
            #  Add tool to the list of available tools and Format for LLM
            self.available_tools.append({ 
                "type": "function",
                "function": {
                    "name": tool.name,
                    "description": tool.description,
                    "parameters": tool.input_schema,
                },
            })

```

</hfoption>
</hfoptions>

`StdioServerParameters` is an interface from the MCP SDK that will let you easily spawn a local process: as we mentioned earlier, currently, all MCP servers are actually local processes.

### How to use the tools

Using our sentiment analysis tool (or any other MCP tool) is straightforward. You just pass `this.availableTools` to your LLM chat-completion, in addition to your usual array of messages:

<hfoptions id="use-tools">
<hfoption id="typescript">

```ts
const stream = this.client.chatCompletionStream({
	provider: this.provider,
	model: this.model,
	messages,
	tools: this.availableTools,
	tool_choice: "auto",
});
```

</hfoption>
<hfoption id="python">

```python
stream = self.client.chat_completion_stream(
    provider=self.provider,
    model=self.model,
    messages=messages,
    tools=self.available_tools,
    tool_choice="auto"
)
```

</hfoption>
</hfoptions>

`tool_choice: "auto"` is the parameter you pass for the LLM to generate zero, one, or multiple tool calls.

When parsing or streaming the output, the LLM will generate some tool calls (i.e. a function name, and some JSON-encoded arguments), which you (as a developer) need to compute. The MCP client SDK once again makes that very easy; it has a `client.callTool()` method:

<hfoptions id="tool-calls">
<hfoption id="typescript">

```ts
const toolName = toolCall.function.name;
const toolArgs = JSON.parse(toolCall.function.arguments);

const toolMessage: ChatCompletionInputMessageTool = {
	role: "tool",
	tool_call_id: toolCall.id,
	content: "",
	name: toolName,
};

/// Get the appropriate session for this tool
const client = this.clients.get(toolName);
if (client) {
	const result = await client.callTool({ name: toolName, arguments: toolArgs });
	toolMessage.content = result.content[0].text;
} else {
	toolMessage.content = `Error: No session found for tool: ${toolName}`;
}
```

</hfoption>
<hfoption id="python">

```python
tool_name = tool_call.function.name
tool_args = json.loads(tool_call.function.arguments)

tool_message = {
    "role": "tool",
    "tool_call_id": tool_call.id,
    "content": "",
    "name": tool_name
}

# Get the appropriate session for this tool
client = self.clients.get(tool_name)
if client:
    result = await client.call_tool(name=tool_name, arguments=tool_args)
    tool_message["content"] = result.content[0].text
else:
    tool_message["content"] = f"Error: No session found for tool: {tool_name}"
```

</hfoption>
</hfoptions>

If the LLM chooses to use a tool, this code will automatically route the call to the MCP server, execute the analysis, and return the result back to the LLM.

Finally you will add the resulting tool message to your `messages` array and back into the LLM.

## Our 50-lines-of-code Agent 🤯

Now that we have an MCP client capable of connecting to arbitrary MCP servers to get lists of tools and capable of injecting them and parsing them from the LLM inference, well... what is an Agent?

> Once you have an inference client with a set of tools, then an Agent is just a while loop on top of it.

In more detail, an Agent is simply a combination of:
- a system prompt
- an LLM Inference client
- an MCP client to hook a set of Tools into it from a bunch of MCP servers 
- some basic control flow (see below for the while loop)

<hfoptions id="agent-class">
<hfoption id="typescript">

> [!TIP]
> The complete `Agent.ts` code file is [here](https://github.com/huggingface/huggingface.js/blob/main/packages/mcp-client/src/Agent.ts).

Our Agent class simply extends McpClient:

```ts
export class Agent extends McpClient {
	private readonly servers: StdioServerParameters[];
	protected messages: ChatCompletionInputMessage[];

	constructor({
		provider,
		model,
		apiKey,
		servers,
		prompt,
	}: {
		provider: InferenceProvider;
		model: string;
		apiKey: string;
		servers: StdioServerParameters[];
		prompt?: string;
	}) {
		super({ provider, model, apiKey });
		this.servers = servers;
		this.messages = [
			{
				role: "system",
				content: prompt ?? DEFAULT_SYSTEM_PROMPT,
			},
		];
	}
}
```

</hfoption>
<hfoption id="python">

> [!TIP]
> The complete Python implementation is available in the [tiny-agents package](https://github.com/huggingface/tiny-agents)

Our Agent class simply extends McpClient:

```python
# Lines 12-54 of `Agent` 
# https://github.com/huggingface/huggingface_hub/blob/main/src/huggingface_hub/inference/_mcp/agent.py#L12:L54
class Agent(MCPClient):
    def __init__(
        self,
        *,
        model: str,
        servers: Iterable[Dict], # Configuration for MCP servers
        provider: Optional[PROVIDER_OR_POLICY_T] = None,
        api_key: Optional[str] = None,
        prompt: Optional[str] = None, # The system prompt
    ):
        # Initialize the underlying MCPClient with model, provider, etc.
        super().__init__(model=model, provider=provider, api_key=api_key)
        # Store server configurations to be loaded
        self._servers_cfg = list(servers)
        # Start the conversation with a system message
        self.messages: List[Union[Dict, ChatCompletionInputMessage]] = [
            {"role": "system", "content": prompt or DEFAULT_SYSTEM_PROMPT}
        ]



```

</hfoption>
</hfoptions>

By default, we use a very simple system prompt inspired by the one shared in the [GPT-4.1 prompting guide](https://cookbook.openai.com/examples/gpt4-1_prompting_guide).

Even though this comes from OpenAI 😈, this sentence in particular applies to more and more models, both closed and open:

> We encourage developers to exclusively use the tools field to pass tools, rather than manually injecting tool descriptions into your prompt and writing a separate parser for tool calls, as some have reported doing in the past.

Which is to say, we don't need to provide painstakingly formatted lists of tool use examples in the prompt. The `tools: this.availableTools` param is enough, and the LLM will know how to use both the filesystem tools.

Loading the tools on the Agent is literally just connecting to the MCP servers we want (in parallel because it's so easy to do in JS):

<hfoptions id="load-tools">
<hfoption id="typescript">

```ts
async loadTools(): Promise<void> {
	await Promise.all(this.servers.map((s) => this.addMcpServer(s)));
}
```

</hfoption>
<hfoption id="python">

```python
    async def load_tools(self) -> None:
        # Connect to all configured MCP servers and register their tools
        for cfg in self._servers_cfg:
            await self.add_mcp_server(cfg["type"], **cfg["config"])
```

</hfoption>
</hfoptions>

We add two extra tools (outside of MCP) that can be used by the LLM for our Agent's control flow:

<hfoptions id="extra-tools">
<hfoption id="typescript">

```ts
const taskCompletionTool: ChatCompletionInputTool = {
	type: "function",
	function: {
		name: "task_complete",
		description: "Call this tool when the task given by the user is complete",
		parameters: {
			type: "object",
			properties: {},
		},
	},
};
const askQuestionTool: ChatCompletionInputTool = {
	type: "function",
	function: {
		name: "ask_question",
		description: "Ask a question to the user to get more info required to solve or clarify their problem.",
		parameters: {
			type: "object",
			properties: {},
		},
	},
};
const exitLoopTools = [taskCompletionTool, askQuestionTool];
```

</hfoption>
<hfoption id="python">

```python
task_completion_tool = {
    "type": "function",
    "function": {
        "name": "task_complete",
        "description": "Call this tool when the task given by the user is complete",
        "parameters": {
            "type": "object",
            "properties": {},
        }
    }
}
ask_question_tool = {
    "type": "function",
    "function": {
        "name": "ask_question",
        "description": "Ask a question to the user to get more info required to solve or clarify their problem.",
        "parameters": {
            "type": "object",
            "properties": {},
        }
    }
}
exit_loop_tools = [task_completion_tool, ask_question_tool]
```

</hfoption>
</hfoptions>

When calling any of these tools, the Agent will break its loop and give control back to the user for new input.

### The complete while loop

Behold our complete while loop.🎉

The gist of our Agent's main while loop is that we simply iterate with the LLM alternating between tool calling and feeding it the tool results, and we do so **until the LLM starts to respond with two non-tool messages in a row**.

This is the complete while loop:

<hfoptions id="while-loop">
<hfoption id="typescript">

```ts
let numOfTurns = 0;
let nextTurnShouldCallTools = true;
while (true) {
	try {
		yield* this.processSingleTurnWithTools(this.messages, {
			exitLoopTools,
			exitIfFirstChunkNoTool: numOfTurns > 0 && nextTurnShouldCallTools,
			abortSignal: opts.abortSignal,
		});
	} catch (err) {
		if (err instanceof Error && err.message === "AbortError") {
			return;
		}
		throw err;
	}
	numOfTurns++;
	const currentLast = this.messages.at(-1)!;
	if (
		currentLast.role === "tool" &&
		currentLast.name &&
		exitLoopTools.map((t) => t.function.name).includes(currentLast.name)
	) {
		return;
	}
	if (currentLast.role !== "tool" && numOfTurns > MAX_NUM_TURNS) {
		return;
	}
	if (currentLast.role !== "tool" && nextTurnShouldCallTools) {
		return;
	}
	if (currentLast.role === "tool") {
		nextTurnShouldCallTools = false;
	} else {
		nextTurnShouldCallTools = true;
	}
}
```

</hfoption>
<hfoption id="python">

```python
num_of_turns = 0
next_turn_should_call_tools = True
while True:
    try:
        for chunk in self.process_single_turn_with_tools(
            self.messages,
            exit_loop_tools=exit_loop_tools,
            exit_if_first_chunk_no_tool=num_of_turns > 0 and next_turn_should_call_tools,
            abort_signal=opts.get("abort_signal")
        ):
            yield chunk
    except Exception as err:
        if isinstance(err, Exception) and str(err) == "AbortError":
            return
        raise err
    
    num_of_turns += 1
    current_last = self.messages[-1]
    
    if (
        current_last["role"] == "tool" and
        current_last.get("name") and
        current_last["name"] in [t["function"]["name"] for t in exit_loop_tools]
    ):
        return
        
    if current_last["role"] != "tool" and num_of_turns > MAX_NUM_TURNS:
        return
        
    if current_last["role"] != "tool" and next_turn_should_call_tools:
        return
        
    if current_last["role"] == "tool":
        next_turn_should_call_tools = False
    else:
        next_turn_should_call_tools = True
```

</hfoption>
</hfoptions><|MERGE_RESOLUTION|>--- conflicted
+++ resolved
@@ -31,11 +31,7 @@
 Then, we need to install the `mcp-remote` package.
 
 ```bash
-<<<<<<< HEAD
-npm install mcp-remote
-=======
 npm i mcp-remote
->>>>>>> cd5d92e8
 # or
 pnpm add mcp-remote
 ```
